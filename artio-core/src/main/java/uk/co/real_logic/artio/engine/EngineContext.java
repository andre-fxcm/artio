/*
 * Copyright 2015-2018 Real Logic Ltd, Adaptive Financial Consulting Ltd.
 *
 * Licensed under the Apache License, Version 2.0 (the "License");
 * you may not use this file except in compliance with the License.
 * You may obtain a copy of the License at
 *
 * http://www.apache.org/licenses/LICENSE-2.0
 *
 * Unless required by applicable law or agreed to in writing, software
 * distributed under the License is distributed on an "AS IS" BASIS,
 * WITHOUT WARRANTIES OR CONDITIONS OF ANY KIND, either express or implied.
 * See the License for the specific language governing permissions and
 * limitations under the License.
 */
package uk.co.real_logic.artio.engine;

import io.aeron.Aeron;
import io.aeron.ExclusivePublication;
import io.aeron.Subscription;
import io.aeron.UnavailableImageHandler;
import io.aeron.archive.client.AeronArchive;
import io.aeron.logbuffer.ExclusiveBufferClaim;
import org.agrona.ErrorHandler;
import org.agrona.concurrent.Agent;
import org.agrona.concurrent.CompositeAgent;
import org.agrona.concurrent.IdleStrategy;
import org.agrona.concurrent.SystemEpochClock;
import uk.co.real_logic.artio.Clock;
import uk.co.real_logic.artio.FixCounters;
import uk.co.real_logic.artio.StreamInformation;
import uk.co.real_logic.artio.dictionary.generation.Exceptions;
import uk.co.real_logic.artio.engine.logger.*;
import uk.co.real_logic.artio.protocol.GatewayPublication;
import uk.co.real_logic.artio.protocol.Streams;

import java.util.ArrayList;
import java.util.List;

import static java.util.Arrays.asList;
import static uk.co.real_logic.artio.GatewayProcess.INBOUND_LIBRARY_STREAM;
import static uk.co.real_logic.artio.GatewayProcess.OUTBOUND_LIBRARY_STREAM;
import static uk.co.real_logic.artio.dictionary.generation.Exceptions.suppressingClose;

public class EngineContext implements AutoCloseable
{
    private final Clock clock;
    private final EngineConfiguration configuration;
    private final ErrorHandler errorHandler;
    private final FixCounters fixCounters;
    private final Aeron aeron;
    private final SenderSequenceNumbers senderSequenceNumbers;
    private final AeronArchive aeronArchive;
    private final RecordingCoordinator recordingCoordinator;
    private final ExclusivePublication replayPublication;
    private final SequenceNumberIndexWriter sentSequenceNumberIndex;
    private final SequenceNumberIndexWriter receivedSequenceNumberIndex;
    private final CompletionPosition inboundCompletionPosition = new CompletionPosition();
    private final CompletionPosition outboundLibraryCompletionPosition = new CompletionPosition();
    private final CompletionPosition outboundClusterCompletionPosition = new CompletionPosition();

    private Streams inboundLibraryStreams;
    private Streams outboundLibraryStreams;

    // Indexers are owned by the archivingAgent
    private Indexer inboundIndexer;
    private Indexer outboundIndexer;
    private Agent archivingAgent;

    public EngineContext(
        final EngineConfiguration configuration,
        final ErrorHandler errorHandler,
        final ExclusivePublication replayPublication,
        final FixCounters fixCounters,
        final Aeron aeron,
        final AeronArchive aeronArchive,
        final RecordingCoordinator recordingCoordinator)
    {
        this.configuration = configuration;
        this.errorHandler = errorHandler;
        this.fixCounters = fixCounters;
        this.aeron = aeron;
        this.clock = configuration.clock();
        this.replayPublication = replayPublication;
        this.aeronArchive = aeronArchive;
        this.recordingCoordinator = recordingCoordinator;

        senderSequenceNumbers = new SenderSequenceNumbers(configuration.framerIdleStrategy());

        try
        {
            sentSequenceNumberIndex = new SequenceNumberIndexWriter(
                configuration.sentSequenceNumberBuffer(),
                configuration.sentSequenceNumberIndex(),
                errorHandler,
                OUTBOUND_LIBRARY_STREAM,
                recordingCoordinator.outboundRecordingIdLookup());
            receivedSequenceNumberIndex = new SequenceNumberIndexWriter(
                configuration.receivedSequenceNumberBuffer(),
                configuration.receivedSequenceNumberIndex(),
                errorHandler,
<<<<<<< HEAD
                INBOUND_LIBRARY_STREAM);
=======
                INBOUND_LIBRARY_STREAM,
                recordingCoordinator.inboundRecordingIdLookup());
>>>>>>> 5fb2015d

            newStreams();
            newArchivingAgent();
        }
        catch (final Exception e)
        {
            completeDuringStartup();

            suppressingClose(this, e);

            throw e;
        }
    }

    protected void newStreams()
    {
        final String libraryAeronChannel = configuration.libraryAeronChannel();
        final boolean printAeronStreamIdentifiers = configuration.printAeronStreamIdentifiers();

        inboundLibraryStreams = new Streams(
            aeron,
            libraryAeronChannel,
            printAeronStreamIdentifiers,
            fixCounters.failedInboundPublications(),
            INBOUND_LIBRARY_STREAM,
            clock,
            configuration.inboundMaxClaimAttempts(),
            recordingCoordinator);
        outboundLibraryStreams = new Streams(
            aeron,
            libraryAeronChannel,
            printAeronStreamIdentifiers,
            fixCounters.failedOutboundPublications(),
            OUTBOUND_LIBRARY_STREAM, clock,
            configuration.outboundMaxClaimAttempts(),
            recordingCoordinator);
    }

    protected ReplayIndex newReplayIndex(
        final int cacheSetSize,
        final int cacheNumSets,
        final String logFileDir,
        final int streamId,
        final RecordingIdLookup recordingIdLookup)
    {
        return new ReplayIndex(
            logFileDir,
            streamId,
            configuration.replayIndexFileSize(),
            cacheNumSets,
            cacheSetSize,
            LoggerUtil::map,
            ReplayIndexDescriptor.replayPositionBuffer(logFileDir, streamId),
            errorHandler,
            recordingIdLookup);
    }

    protected ReplayQuery newReplayQuery(final IdleStrategy idleStrategy, final int streamId)
    {
        final String logFileDir = configuration.logFileDir();
        final int cacheSetSize = configuration.loggerCacheSetSize();
        final int cacheNumSets = configuration.loggerCacheNumSets();
        return new ReplayQuery(
            logFileDir,
            cacheNumSets,
            cacheSetSize,
            LoggerUtil::mapExistingFile,
            streamId,
            idleStrategy,
            aeronArchive,
<<<<<<< HEAD
            configuration.libraryAeronChannel(),
            errorHandler,
            new RecordingBarrier(aeronArchive));
=======
            errorHandler);
>>>>>>> 5fb2015d
    }

    protected Replayer newReplayer(
        final ExclusivePublication replayPublication)
    {
        return new Replayer(
            newReplayQuery(configuration.archiverIdleStrategy(), OUTBOUND_LIBRARY_STREAM),
            replayPublication,
            new ExclusiveBufferClaim(),
            configuration.archiverIdleStrategy(),
            errorHandler,
            configuration.outboundMaxClaimAttempts(),
            inboundLibraryStreams.subscription("replayer"),
            configuration.agentNamePrefix(),
            new SystemEpochClock(),
            configuration.gapfillOnReplayMessageTypes(),
            configuration.replayHandler(),
            senderSequenceNumbers);
    }

    protected void newIndexers(
        final Index extraOutboundIndex)
    {
        final int cacheSetSize = configuration.loggerCacheSetSize();
        final int cacheNumSets = configuration.loggerCacheNumSets();
        final String logFileDir = configuration.logFileDir();

        final ReplayIndex replayIndex = newReplayIndex(cacheSetSize, cacheNumSets, logFileDir, INBOUND_LIBRARY_STREAM,
            recordingCoordinator.inboundRecordingIdLookup());

        inboundIndexer = new Indexer(
            asList(replayIndex, receivedSequenceNumberIndex),
            inboundLibraryStreams.subscription("inboundIndexer"),
            configuration.agentNamePrefix(),
            inboundCompletionPosition,
            aeronArchive,
            errorHandler);

        final List<Index> outboundIndices = new ArrayList<>();
        outboundIndices.add(newReplayIndex(cacheSetSize, cacheNumSets, logFileDir, OUTBOUND_LIBRARY_STREAM,
            recordingCoordinator.outboundRecordingIdLookup()));
        outboundIndices.add(sentSequenceNumberIndex);
        if (extraOutboundIndex != null)
        {
            outboundIndices.add(extraOutboundIndex);
        }

        outboundIndexer = new Indexer(
            outboundIndices,
            outboundLibraryStreams.subscription("outboundIndexer"),
            configuration.agentNamePrefix(),
            outboundLibraryCompletionPosition,
            aeronArchive,
            errorHandler);
    }

    private void newArchivingAgent()
    {
        if (configuration.logOutboundMessages())
        {
            newIndexers(
                new PositionSender(inboundPublication()));

            final Replayer replayer = newReplayer(replayPublication);

            final List<Agent> agents = new ArrayList<>();
            agents.add(inboundIndexer);
            agents.add(outboundIndexer);
            agents.add(replayer);

            archivingAgent = new CompositeAgent(agents);
        }
        else
        {
            final GatewayPublication replayGatewayPublication = new GatewayPublication(
                replayPublication,
                fixCounters.failedReplayPublications(),
                configuration.archiverIdleStrategy(),
                clock,
                configuration.outboundMaxClaimAttempts());

            archivingAgent = new GapFiller(
                inboundLibraryStreams.subscription("replayer"),
                replayGatewayPublication,
                configuration.agentNamePrefix(),
                senderSequenceNumbers);
        }
    }

    public Streams outboundLibraryStreams()
    {
        return outboundLibraryStreams;
    }

    // Each invocation should return a new instance of the subscription
    public Subscription outboundLibrarySubscription(
        final String name, final UnavailableImageHandler unavailableImageHandler)
    {
        final Subscription subscription = aeron.addSubscription(
            configuration.libraryAeronChannel(), OUTBOUND_LIBRARY_STREAM, null, unavailableImageHandler);
        StreamInformation.print(name, subscription, configuration);
        return subscription;
    }

    public ReplayQuery inboundReplayQuery()
    {
        if (!configuration.logInboundMessages())
        {
            return null;
        }

        return newReplayQuery(configuration.framerIdleStrategy(), INBOUND_LIBRARY_STREAM);
    }

    public GatewayPublication inboundPublication()
    {
        return inboundLibraryStreams.gatewayPublication(
            configuration.framerIdleStrategy(), "inboundPublication");
    }

    public CompletionPosition inboundCompletionPosition()
    {
        return inboundCompletionPosition;
    }

    public CompletionPosition outboundLibraryCompletionPosition()
    {
        return outboundLibraryCompletionPosition;
    }

    void completeDuringStartup()
    {
        inboundCompletionPosition.completeDuringStartup();
        outboundLibraryCompletionPosition.completeDuringStartup();
        outboundClusterCompletionPosition.completeDuringStartup();
    }

    Agent archivingAgent()
    {
        return archivingAgent;
    }

    public SenderSequenceNumbers senderSequenceNumbers()
    {
        return senderSequenceNumbers;
    }

    public void close()
    {
        Exceptions.closeAll(
            sentSequenceNumberIndex, receivedSequenceNumberIndex);
    }
}<|MERGE_RESOLUTION|>--- conflicted
+++ resolved
@@ -99,12 +99,8 @@
                 configuration.receivedSequenceNumberBuffer(),
                 configuration.receivedSequenceNumberIndex(),
                 errorHandler,
-<<<<<<< HEAD
-                INBOUND_LIBRARY_STREAM);
-=======
                 INBOUND_LIBRARY_STREAM,
                 recordingCoordinator.inboundRecordingIdLookup());
->>>>>>> 5fb2015d
 
             newStreams();
             newArchivingAgent();
@@ -175,13 +171,7 @@
             streamId,
             idleStrategy,
             aeronArchive,
-<<<<<<< HEAD
-            configuration.libraryAeronChannel(),
-            errorHandler,
-            new RecordingBarrier(aeronArchive));
-=======
             errorHandler);
->>>>>>> 5fb2015d
     }
 
     protected Replayer newReplayer(
